--- conflicted
+++ resolved
@@ -3,12 +3,8 @@
 import copy
 import logging
 
-<<<<<<< HEAD
-from picnic.input_deck_reader import Card
-=======
 # from picnic.input_deck_reader import make_card
 from input_deck_reader import make_card
->>>>>>> 79a5c6b9
 
 
 # =======================================
@@ -187,28 +183,3 @@
         return check_str[0], int(check_str[1:])
     except TypeError:
         logging.error('Error: Need to pass a string into checker_parse function')
-<<<<<<< HEAD
-
-def make_card(cardname, parameters=None, datalines=None):
-    ''' create a Card class on the fly
-        cardname = str; '\*pet'
-        parameters = list of str; ['filetype=dcm', 'dcm2nii=dcm2niix']
-        datalines = list of str; ['/data/export/sub-01', 'test, test']
-    '''
-    # make sure the keyword starts with a star indicator
-    if not cardname.startswith('*'):
-        cardname = '*' + cardname
-    
-    # if there are user defined parameters, load those in
-    if parameters is not None:
-        card = Card(cardname, *parameters)
-    else:
-        card = Card(cardname)
-    
-    # add the datalines
-    if datalines is not None:
-        for line in datalines:
-            card.add_dataline(line)
-    return card
-=======
->>>>>>> 79a5c6b9
