--- conflicted
+++ resolved
@@ -8,6 +8,8 @@
 from nipype.interfaces.utility import Select, Merge
 
 from picnic.workflows.custom_workflow_constructors import NipibipyWorkflow
+from picnic.interfaces.io_nodes import _rename_image, _pop_list
+from picnic.interfaces.string_template_nodes import _fill_report_template
 from picnic.interfaces.nibabel_nodes import (
     _reorient_image,
     _create_bilateral_atlas,
@@ -18,12 +20,6 @@
     _generate_subcortical_mask,
     _generate_ventricle_mask
 )
-<<<<<<< HEAD
-from picnic.interfaces.io_nodes import _rename_image, _pop_list
-=======
-from picnic.interfaces.io_nodes import _rename_image
->>>>>>> 33bd5429
-from picnic.interfaces.string_template_nodes import _fill_report_template
 
 
 # =======================================
@@ -512,15 +508,7 @@
 
         from nipype.interfaces.freesurfer import ReconAll
 
-<<<<<<< HEAD
-=======
-        print("GOOD: ")
-        print("GOOD: This 'ExecuteReconallWorkflow::execute_reconall' ")
-        print("GOOD: will actually run reconall.")
-        print("GOOD: ")
-        print(self.params)
-
->>>>>>> 33bd5429
+
         # use reconall
         if self.params['execution_type'] == 't1-only':
             self.wf.add_node(
@@ -583,20 +571,11 @@
         ----------
         """
 
-<<<<<<< HEAD
         import os
         from nipype.interfaces.io import FreeSurferSource
 
-=======
-        from nipype.interfaces.io import FreeSurferSource
-
-        print("GOOD: ")
-        print("GOOD: This 'ReadReconallWorkflow::execute_reconall' ")
-        print("GOOD: will actually run reconall.")
-        print("GOOD: ")
-
->>>>>>> 33bd5429
-        # break up provided filepath into freesurfer subject id/dir
+        
+        # Break up provided filepath into freesurfer subject id/dir
         p = os.path.split(self.inflows['filepath'])
         
         # read existing reconall
@@ -608,11 +587,4 @@
                 'subjects_dir' : p[0]
             },
             outflows = FREESURFER_OUTFLOWS_TO_EXPOSE
-<<<<<<< HEAD
-        )
-=======
-        )
-
-        print(f"  - inflow - 'subject_id': '{p[1]}'")
-        print(f"  - inflow - 'subjects_dir': '{p[0]}'")
->>>>>>> 33bd5429
+        )