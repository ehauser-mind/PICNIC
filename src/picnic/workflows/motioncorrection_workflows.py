# =======================================
# Imports
import copy
import os
<<<<<<< HEAD
=======
import shutil
import glob
import nibabel as nib
from pathlib import Path
>>>>>>> 79a5c6b9

from nipype import Function
from nipype.interfaces.utility import Merge

from picnic.workflows.custom_workflow_constructors import NipibipyWorkflow
from picnic.interfaces.nibabel_nodes import _reorient_image, _crop_image
from picnic.interfaces.custom_fsl_interfaces import ApplyXfm4D
from picnic.interfaces.io_nodes import _rename_image, _find_associated_sidecar
from picnic.interfaces.nilearn_nodes import _create_report
from picnic.interfaces.string_template_nodes import _fill_report_template


# =======================================
# Constants
REPORT_TEMPLATE_PATH = os.path.join(
    Path(__file__).parent.absolute(),
    'report_templates',
    'motion_correction_template.html'
)

# =======================================
# Classes
class MotionCorrectionWorkflow():
    """ A parent class for all the different motion correction methods. Most of 
    the steps will be the same across all types of this module (reorienting 
    base image, cropping, merging). This creates a parent class keep the same 
    steps, but overload the areas that differ across methods
    
    The public attributes that are important:
    wf - the nipype.Workflow
    """
    DEFAULT_PARAMS = {
        'name' : 'mcflirt_moco',
        'ref_vol' : 8,
        'smooth' : 4,
        'crop_start' : False,
        'crop_end' : False,
        'cost' : 'corratio',
        'mean' : False,
        'search_angle' : 0,
        'report' : True,
    }
    DEFAULT_INFLOWS = {
        'in_file' : None
    }
    
    def __init__(self, params, inflows):
        """
        Parameters
        ----------
        params - dict
            key/value pairs of the keyword's optional parameters. See the 
            above DEFAULT_PARAMS constant for a list of all available keys
        inflows - dict
            the inflows to the workflow, {"inflow name" : file-like str}. See 
            the above DEFAULT_INFLOWS constant for a list of available keys
        """
        self.params = copy.deepcopy(self.DEFAULT_PARAMS)
        self.params.update(params)
        self.inflows = copy.deepcopy(self.DEFAULT_INFLOWS)
        self.inflows.update(inflows)
    
    def build_workflow(self, sink_directory):
        """ create a nipype workflow to run freesurfer's reconall
        
        Parameters
        ----------
        sink_directory - file-like str
            The sink filepath or ''
        
        returns - custom_workflow_constructors.NipibipyWorkflow obj
        """
        self.wf = NipibipyWorkflow(
            name = self.params['name'],
            outflows = {},
            sink_directory = sink_directory
        )
        
        # the workflow steps
        self.reorient_in_file()
        self.crop_image()
        self.motion_correct()
        '''
        if self.params['celtc'] > 0:
            self.apply_celtc()
        '''
        self.rename_outputs()
        if self.params['report']:
            self.create_report()
        
        return self.wf
    
    def reorient_in_file(self):
        """ make sure the base image given to the motion correction module is 
        a nifti and in a diagonal affine
        """
        self.wf.add_node(
            interface = Function(
                input_names = [
                    'in_file'
                ],
                output_names = [
                    'new_image_path'
                ],
                function = _reorient_image
            ),
            name = 'reorient_in_file',
            inflows = {
                'in_file' : self.inflows['in_file']
            },
            outflows = (
                'new_image_path',
            )
        )
    
    def crop_image(self):
        """ use nibabel to crop the image
        """
        self.wf.add_node(
            interface = Function(
                input_names = [
                    'in_file',
                    'crop_start',
                    'crop_end'
                ],
                output_names = [
                    'new_image_path'
                ],
                function = _crop_image
            ),
            name = 'crop_image',
            inflows = {
                'in_file' : '@reorient_in_file',
                'crop_start' : self.params['crop_start'],
                'crop_end' : self.params['crop_end']
            },
            outflows = (
                'new_image_path',
            )
        )
    
    def motion_correct(self):
        """ this will be overloaded by all its children
        """
        pass
    
                
    def rename_outputs(self):
        """ standardize the filenames to the workflow name
        """
        # search for an associated json
        self.wf.add_node(
            interface = Function(
                input_names = [
                    'in_filepaths'
                ],
                output_names = [
                    'sidecar'
                ],
                function = _find_associated_sidecar
            ),
            name = 'find_sidecar',
            inflows = {
                'in_filepaths' : [self.inflows['in_file']]
            },
            outflows = (
                'sidecar',
            )
        )
        
        # standardize the mask name
        self.wf.add_node(
            interface = Function(
                input_names = [
                    'basename',
                    'in_file',
                    'sidecar'
                ],
                output_names = [
                    'new_image_path',
                    'new_sidecar'
                ],
                function = _rename_image
            ),
            name = 'standarized_filenames',
            inflows = {
                'basename' : self.params['name'],
                'in_file' : '@get_motion_corrected_file',
                'sidecar' : '@find_sidecar'
            },
            outflows = (
                'new_image_path',
                'new_sidecar'
            ),
            to_sink = [
                'new_image_path',
                'new_sidecar'
            ]
        ) 
    
    def create_report(self):
        """ create a report
        """
        # need to put the out image as a list obj
        self.wf.add_node(
            interface = Merge(3),
            name = 'report_merge',
            inflows = {
                'in1' : '@reorient_in_file',
                'in2' : '@standarized_filenames.new_image_path',
                'in3' : '@centralize_xfm_mats.all_mats'
            },
            outflows = (
                'out',
            )
        )
        
        # report images
        self.wf.add_node(
            interface = Function(
                input_names = [
                    'type_',
                    'in_files',
                    'additional_args'
                ],
                output_names = [
                    'reports'
                ],
                function = _create_report
            ),
            name = 'create_report',
            inflows = {
                'type_' : 'motion correction',
                'in_files' : '@report_merge',
                'additional_args' : [
                    self.params['ref_vol'],
                    'motion_correction'
                ]
            },
            outflows = (
                'reports',
            ),
            to_sink = [
                'reports'
            ]
        )
        
        self.wf.add_node(
            interface = Function(
                input_names = [
                    'html_template',
                    'parameters'
                ],
                output_names = [
                    'html'
                ],
                function = _fill_report_template
            ),
            name = 'report_template',
            inflows = {
                'html_template' : REPORT_TEMPLATE_PATH,
                'parameters' :{
                    'type' : self.params['type'],
                    'ref_vol' : self.params['ref_vol'],
                    'smooth' : self.params['smooth'],
                    'crop_start' : self.params['crop_start'],
                    'crop_end' : self.params['crop_end'],
                    'cost' : self.params['cost'],
                    'mean' : self.params['mean'],
                    'search_angle' : self.params['search_angle'],
                }
            },
            outflows = (
                'html',
            ),
            to_sink = [
                'html'
            ]
        )
    
class FlirtMocoWorkflow(MotionCorrectionWorkflow):
    """ child object using flirt to motion correct
    """
    def __init__(self, params, inflows):
        """
        Parameters
        ----------
        params - dict
            key/value pairs of the keyword's optional parameters.
        inflows - list
            list of file-like strs
        """
        params['type'] = 'flirt'
        super().__init__(params, inflows)
    
    def motion_correct(self):
        """ use FLIRT to motion correct each frame to a reference, either 
        single volume or mean image
        """

        from nipype.interfaces import fsl

        # smooth the image
        last_node_name = '@crop_image'
        if self.params['smooth'] > 0:
            self.wf.add_node(
                interface = fsl.IsotropicSmooth(),
                name = 'smooth',
                inflows = {
                    'in_file' : '@crop_image',
                    'fwhm' : self.params['smooth']
                },
                outflows = (
                    'out_file',
                )
            )
            last_node_name = '@smooth'
        
        # get the reference volume, either mean or a frame
        if self.params['mean'] is True:
            self.wf.add_node(
                interface = fsl.MeanImage(),
                name = 'get_reference_volume',
                inflows = {
                    'dimension' : 'T',
                    'in_file' : last_node_name
                },
                outflows = (
                    'out_file',
                )
            )
        else:
            self.wf.add_node(
                interface = fsl.ExtractROI(),
                name = 'get_reference_volume',
                inflows = {
                    't_min' : self.params['ref_vol'] - self.params['crop_start'],
                    't_size' : 1,
                    'in_file' : last_node_name
                },
                outflows = (
                    'roi_file',
                )
            )
        
        # split the 4d image into a list of 3d images
        self.wf.add_node(
            interface = fsl.Split(),
            name = 'split_4d',
            inflows = {
                'dimension' : 't',
                'in_file' : '@crop_image'
            },
            outflows = (
                'out_files',
            )
        )
        
        # adjust the inflow to account for all the flirt options
        flirt_inflows = {
            'bins' : 256,
            'dof' : 6,
            'in_file' : '@split_4d',
            'reference' : '@get_reference_volume'
        }
        if self.params['cost']:
            flirt_inflows['cost'] = self.params['cost']
        if self.params['search_angle'] > 0:
            flirt_inflows['coarse_search'] = self.params['search_angle']
            flirt_inflows['fine_search'] = self.params['search_angle'] // 3
            flirt_inflows['searchr_x'] = [-self.params['search_angle'], self.params['search_angle']]
            flirt_inflows['searchr_y'] = [-self.params['search_angle'], self.params['search_angle']]
            flirt_inflows['searchr_z'] = [-self.params['search_angle'], self.params['search_angle']]
            if self.params['cost']:
                flirt_inflows['cost_func'] = self.params['cost']
        else:
            flirt_inflows['no_search'] = True
        
        # use flirt to acquire the rigid transformations
        self.wf.add_mapnode(
            interface = fsl.FLIRT(),
            name = 'flirt_registration',
            inflows = flirt_inflows,
            outflows = (
                'out_matrix_file',
            ),
            iterfield = [
                'in_file'
            ]
        )
        
        # centralize all the transforms
        self.wf.add_node(
            Function(
                input_names = [
                    'in_mat_files',
                    'crop_start',
                    'original_image'
                ],
                output_names = [
                    'mat_dir',
                    'all_mats'
                ],
                function = _grab_flirt_transforms
            ),
            name = 'centralize_xfm_mats',
            inflows = {
                'in_mat_files' : '@flirt_registration',
                'crop_start' : self.params['crop_start'],
                'original_image' : '@reorient_in_file'
            },
            outflows = (
                'mat_dir',
                'all_mats'
            ),
            to_sink = [
                'all_mats'
            ]
        )
        
        # use the applyxfm4d executable
        self.wf.add_node(
            interface = ApplyXfm4D(),
            name = 'get_motion_corrected_file',
            inflows = {
                'four_digit' : True,
                'xfm_dir' : '@centralize_xfm_mats.mat_dir',
                'in_file' : '@reorient_in_file',
                'ref_vol' : '@reorient_in_file'
            },
            outflows = (
                'out_file',
            )
        )

class McflirtMocoWorkflow(MotionCorrectionWorkflow):
    """ child object using flirt to motion correct
    """
    def __init__(self, params, inflows):
        """
        Parameters
        ----------
        params - dict
            key/value pairs of the keyword's optional parameters.
        inflows - list
            list of file-like strs
        """
        params['type'] = 'mcflirt'
        super().__init__(params, inflows)
    
    def motion_correct(self):
        """ use FLIRT to motion correct each frame to a reference, either 
        single volume or mean image
        """

        from nipype.interfaces import fsl

        # change blank or incomplete parameters to the defaults
        if not self.params['cost']:
            self.params['cost'] = 'normcorr'
        if self.params['smooth'] == 0:
            self.params['smooth'] = 1.0
        
        # use mcflirt to motion correct
        self.wf.add_node(
            interface = fsl.MCFLIRT(),
            name = 'mcflirt_registration',
            inflows = {
                'in_file' : '@crop_image',
                'ref_vol' : self.params['ref_vol'],
                'mean_vol' : self.params['mean'],
                'cost' : self.params['cost'],
                'save_mats' : True,
                'smooth' : self.params['smooth']
            },
            outflows = (
                'mat_file',
                'out_file'
            )
        )
        
        # centralize all the transforms
        self.wf.add_node(
            Function(
                input_names = [
                    'in_mat_files',
                    'crop_start',
                    'original_image'
                ],
                output_names = [
                    'mat_dir',
                    'all_mats'
                ],
                function = _grab_flirt_transforms
            ),
            name = 'centralize_xfm_mats',
            inflows = {
                'in_mat_files' : '@mcflirt_registration.mat_file',
                'crop_start' : self.params['crop_start'],
                'original_image' : '@reorient_in_file'
            },
            outflows = (
                'mat_dir',
                'all_mats'
            ),
            to_sink = [
                'all_mats'
            ]
        )
        
        # use the applyxfm4d executable
        self.wf.add_node(
            interface = ApplyXfm4D(),
            name = 'get_motion_corrected_file',
            inflows = {
                'four_digit' : True,
                'xfm_dir' : '@centralize_xfm_mats.mat_dir',
                'in_file' : '@reorient_in_file',
                'ref_vol' : '@reorient_in_file'
            },
            outflows = (
                'out_file',
            )
        )

class TwoStepMocoWorkflow(MotionCorrectionWorkflow):
    """ child object using flirt to motion correct
    """
    def __init__(self, params, inflows):
        """
        Parameters
        ----------
        params - dict
            key/value pairs of the keyword's optional parameters.
        inflows - list
            list of file-like strs
        """
        params['type'] = 'twostep'
        super().__init__(params, inflows)
    
    def motion_correct(self):
        """ use FLIRT to motion correct each frame to a reference, either 
        single volume or mean image
        """

        from nipype.interfaces import fsl

        # change blank or incomplete parameters to the defaults
        if not self.params['cost']:
            self.params['cost'] = 'normcorr'
        if self.params['smooth'] == 0:
            self.params['smooth'] = 1.0
        
        # get the tmean of the cropped image
        self.wf.add_node(
            interface = fsl.MeanImage(),
            name = 'get_tmean',
            inflows = {
                'dimension' : 'T',
                'in_file' : '@crop_image'
            },
            outflows = (
                'out_file',
            )
        )
        
        # split the 4d image into a list of 3d images
        self.wf.add_node(
            interface = fsl.Split(),
            name = 'split_4d',
            inflows = {
                'dimension' : 't',
                'in_file' : '@crop_image'
            },
            outflows = (
                'out_files',
            )
        )
        
        # adjust the inflow to account for all the flirt options
        flirt_inflows = {
            'bins' : 256,
            'dof' : 6,
            'in_file' : '@split_4d',
            'reference' : '@get_tmean'
        }
        if self.params['cost']:
            flirt_inflows['cost'] = self.params['cost']
        if self.params['search_angle'] > 0:
            flirt_inflows['coarse_search'] = self.params['search_angle']
            flirt_inflows['fine_search'] = self.params['search_angle'] // 3
            flirt_inflows['searchr_x'] = [-self.params['search_angle'], self.params['search_angle']]
            flirt_inflows['searchr_y'] = [-self.params['search_angle'], self.params['search_angle']]
            flirt_inflows['searchr_z'] = [-self.params['search_angle'], self.params['search_angle']]
            if self.params['cost']:
                flirt_inflows['cost_func'] = self.params['cost']
        else:
            flirt_inflows['no_search'] = True
        
        # use flirt to acquire the rigid transformations
        self.wf.add_mapnode(
            interface = fsl.FLIRT(),
            name = 'flirt_registration',
            inflows = flirt_inflows,
            outflows = (
                'out_matrix_file',
            ),
            iterfield = [
                'in_file'
            ]
        )
        
        # centralize the first transforms
        self.wf.add_node(
            Function(
                input_names = [
                    'in_mat_files',
                    'crop_start',
                    'original_image'
                ],
                output_names = [
                    'mat_dir',
                    'all_mats'
                ],
                function = _grab_flirt_transforms
            ),
            name = 'centralize_first_mats',
            inflows = {
                'in_mat_files' : '@flirt_registration',
                'crop_start' : 0,
                'original_image' : '@crop_image'
            },
            outflows = (
                'mat_dir',
                'all_mats'
            )
        )
        
        # use the applyxfm4d executable
        self.wf.add_node(
            interface = ApplyXfm4D(),
            name = 'get_first_correction_file',
            inflows = {
                'four_digit' : True,
                'xfm_dir' : '@centralize_first_mats.mat_dir',
                'in_file' : '@crop_image',
                'ref_vol' : '@crop_image'
            },
            outflows = (
                'out_file',
            )
        )
        
        # use mcflirt to motion correct
        self.wf.add_node(
            interface = fsl.MCFLIRT(),
            name = 'mcflirt_registration',
            inflows = {
                'in_file' : '@get_first_correction_file',
                'ref_vol' : self.params['ref_vol'],
                'mean_vol' : self.params['mean'],
                'cost' : self.params['cost'],
                'save_mats' : True,
                'smooth' : self.params['smooth']
            },
            outflows = (
                'mat_file',
                'out_file'
            )
        )
        
        # centralize the second transforms
        self.wf.add_node(
            Function(
                input_names = [
                    'in_mat_files',
                    'crop_start',
                    'original_image'
                ],
                output_names = [
                    'mat_dir',
                    'all_mats'
                ],
                function = _grab_flirt_transforms
            ),
            name = 'centralize_second_mats',
            inflows = {
                'in_mat_files' : '@mcflirt_registration.mat_file',
                'crop_start' : 0,
                'original_image' : '@crop_image'
            },
            outflows = (
                'mat_dir',
                'all_mats'
            )
        )
        
        # combine the first and second transforms
        self.wf.add_mapnode(
            interface = fsl.ConvertXFM(),
            name = 'combine_xfms',
            inflows = {
                'in_file' : '@centralize_first_mats.all_mats',
                'concat_xfm' : True,
                'in_file2' : '@centralize_second_mats.all_mats'
            },
            outflows = (
                'out_file',
            ),
            iterfield = [
                'in_file',
                'in_file2'
            ]
        )
        
        # centralize the combined transforms
        self.wf.add_node(
            Function(
                input_names = [
                    'in_mat_files',
                    'crop_start',
                    'original_image'
                ],
                output_names = [
                    'mat_dir',
                    'all_mats'
                ],
                function = _grab_flirt_transforms
            ),
            name = 'centralize_xfm_mats',
            inflows = {
                'in_mat_files' : '@combine_xfms',
                'crop_start' : self.params['crop_start'],
                'original_image' : '@reorient_in_file'
            },
            outflows = (
                'mat_dir',
                'all_mats'
            ),
            to_sink = [
                'all_mats'
            ]
        )
        
        # use the applyxfm4d executable
        self.wf.add_node(
            interface = ApplyXfm4D(),
            name = 'get_motion_corrected_file',
            inflows = {
                'four_digit' : True,
                'xfm_dir' : '@centralize_xfm_mats.mat_dir',
                'in_file' : '@reorient_in_file',
                'ref_vol' : '@reorient_in_file'
            },
            outflows = (
                'out_file',
            )
        )


# =======================================
# Functions

# =======================================
# Nipype Specific Functions
def _grab_flirt_transforms(in_mat_files, crop_start, original_image):
    """ a nipype function used to take all the xfm matrices and put them in one 
    place with a standardized naming convention
    
    Parameters
    ----------
    in_mat_files - list, tuple
        a list of transform matrices
    crop_start - int
        how many frames we crop out of the start of image
    original_image - file-like str
        the original, un-motion corrected image. This determines how many frames
        we need
    """
<<<<<<< HEAD

    import os
    import shutil
    import glob
    import nibabel as nib

=======
    import os
    import nibabel as nib
    import shutil
    import glob
    
>>>>>>> 79a5c6b9
    # if tuple, force to be list
    if not isinstance(in_mat_files, list):
        in_mat_files = [in_mat_files]
    
    # set up flags
    check_dir = os.getcwd()
    idx = 0
    
    # use the first transformation matrix for all the beginning skipped frames
    while idx < crop_start:
        _ = shutil.copy(in_mat_files[0], os.path.join(check_dir, 'MAT_'+str(idx).zfill(4)))
        idx += 1
    
    # loop over all the transformation matrices and copy them to the working dir
    for fn in in_mat_files:
        _ = shutil.copy(fn, os.path.join(check_dir, 'MAT_'+str(idx).zfill(4)))
        idx += 1

    # use the last transformation matrix for all the ending skipped frames
    image = nib.load(original_image)
    while idx < image.shape[3]:
        _ = shutil.copy(in_mat_files[-1], os.path.join(check_dir, 'MAT_'+str(idx).zfill(4)))
        idx += 1
    
    all_mats = glob.glob('MAT_*')
    all_mats = [os.path.join(os.getcwd(), m) for m in all_mats]
    
    return check_dir, all_mats<|MERGE_RESOLUTION|>--- conflicted
+++ resolved
@@ -2,13 +2,10 @@
 # Imports
 import copy
 import os
-<<<<<<< HEAD
-=======
 import shutil
 import glob
 import nibabel as nib
 from pathlib import Path
->>>>>>> 79a5c6b9
 
 from nipype import Function
 from nipype.interfaces.utility import Merge
@@ -788,20 +785,11 @@
         the original, un-motion corrected image. This determines how many frames
         we need
     """
-<<<<<<< HEAD
-
-    import os
-    import shutil
-    import glob
-    import nibabel as nib
-
-=======
     import os
     import nibabel as nib
     import shutil
     import glob
     
->>>>>>> 79a5c6b9
     # if tuple, force to be list
     if not isinstance(in_mat_files, list):
         in_mat_files = [in_mat_files]
