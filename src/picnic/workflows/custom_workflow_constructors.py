# =======================================
# Imports
import os
from nipype import Node, MapNode, Workflow, DataSink

# =======================================
# Constants

# =======================================
# Classes
class NipibipyWorkflow():
    """ Nipibipy custom workflows
    
    By leveraging nipype's workflow system we have some helper methods to build 
    workflows as the module is being assembled. Most of the heavy lifting is 
    being done by the add_node and add_mapnode methods.
    
    The public attributes that are important:
        workflow - the nipype.Workflow assigned to the module
    """
    def __init__(self, name, outflows, sink_directory=''):
        """
        Parameters
        ----------
        name - str
            name of workflow, usually the '*' card's name
        outflows - dict
            the open outputs going OUT of the workflow
        sink_directory - file-like string
            the path where the results will be stored. If blank no sinking will 
            happen
        """
        self.name = name
        self.outflows = outflows
        self.all_nodes = {}
        
        # self.workflow = Workflow(name)
        self.workflow = Workflow(name, base_dir=os.path.join(sink_directory))
        self.sink = False
        if sink_directory:
            self.sink = Node(
                DataSink(
<<<<<<< HEAD
                    parameterization = False, 
                    base_directory = sink_directory
=======
                    parameterization=False,
                    base_directory=os.path.join(sink_directory)
>>>>>>> 573e2e87
                ),
                name=name+'_sink', 
            )


    def add_node(self, interface, name, inflows, outflows, to_sink=None):
        """ add a node to the current workflow
        
        Parameters
        ----------
        interface - nipype interface
            the Node interface. ex - Function, Dcm2niix, FLIRT, etc.
        name - str
            the node name
        inflows - dict
            pairing of the required inputs and where they are connecting from
            ex {'in_file' : 'workflow_step_1.out_file'} or {'idx' : 1}
        outflows - tuple
            the node outputs. There is no pair because the doesn't (to this 
            point) know where to connect them
        to_sink - list
            list of all the outflows that should be sunk
        """
        self.all_nodes[name] = NipibipyNode(Node(interface=interface, name=name), outflows)
        self.assign_node_inputs(name, inflows)
        self.sink_outflows(name, list() if to_sink is None else to_sink)


    def add_mapnode(self, interface, name, inflows, outflows, iterfield, to_sink=None):
        """ add a mapnode to the current workflow
        
        Parameters
        ----------
        interface - Nipype interface
            the Node interface. ex - Function, Dcm2niix, FLIRT, etc.
        name - str
            the node name
        inflows - dict
            pairing of the required inputs and where they are connecting from
        outflows - tuple
            the node outputs. There is no pair because the doesn't (to this 
            point) know where to connect them
        iterfield - list
            a list of all the field that should be iterated
        to_sink - list
            list of all the outflows that should be sunk
        """
        self.all_nodes[name] = NipibipyNode(MapNode(interface=interface, name=name, iterfield=iterfield), outflows)
        self.assign_node_inputs(name, inflows)
        self.sink_outflows(name, list() if to_sink is None else to_sink)
        
    def assign_node_inputs(self, node_name, inflows):
        """ assign the node inflows. Either find its connection to another node
        or assign the string, int, etc
        
        Parameters
        ----------
        node_name - str
            name of the node
        inflows - dict
            pairing of the required inputs and where they are connecting from
        """
        for k, v in inflows.items():
            # if the connecting portion of the dict is a string, check if it is 
            #   connecting to other parts of the workflow or a literal string
            #   connections have the syntax 'workflow_step_1.out_file'
            if isinstance(v, str) and v.startswith('@'):
                check_connection = v[1:].split('.')
                # check if the first part of the string corresponds to an existing node
                if check_connection[0] in self.all_nodes.keys():
                    # if the string didn't get split, assume we are taking the 
                    #   first item in the corresponding outflow
                    if len(check_connection) == 1:
                        check_connection.append(self.all_nodes[check_connection[0]].outflows[0])
                    if len(check_connection) == 2:
                        if check_connection[1] in self.all_nodes[check_connection[0]].outflows:
                            self.connect_nodes(node_name, k, *check_connection)
                            continue
            # if we make it through ALL that without connecting a node, assume 
            #   it is a literal string
            setattr(self.all_nodes[node_name].node.inputs, k, v)
        
        
    def connect_nodes(self, in_node_name, in_connection, out_node_name, out_connection):
        """ connect two nodes together
        
        Parameters
        ----------
        in_node_name - str
            the name of the node being connected
        in_connection - str
            the name of the connection
        out_node_name - str
            the name of the node doing the connecting
        out_connection - str
            the name of the connection
        """
        self.workflow.connect(
            self.all_nodes[out_node_name].node,
            out_connection,
            self.all_nodes[in_node_name].node,
            in_connection
        )
    
    def sink_outflows(self, node_name_being_sunk, outflows):
        """ sink the designated outflows
        
        Parameters
        ----------
        node_name_being_sunk - str
            the name of the node being sunk
        outflows - list (or other iterable)
            a list of the outputs to sink
        """
        if self.sink:
            for outflow in outflows:
                self.workflow.connect(
                    self.all_nodes[node_name_being_sunk].node,
                    outflow,
                    self.sink,
                    self.name + '.@' + node_name_being_sunk + '.@' + outflow
                )
    
    def run(self, base_dir=None):
        """ shortcut to run the workflow that has already been built
        
        Parameters
        ----------
        base_dir - file-like str
            the location to store the intermediate temp files
        """
        # set a new base dir
        if not base_dir is None:
            self.workflow.base_dir = base_dir
        
        self.workflow.run()

class NipibipyNode():
    """ a helper to associated node with the outflows
    
    The sole purpose of this is to keep track of the outflow so connecting 
    them later will be easier
    """
    def __init__(self, node, outflows):
        """
        Parameters
        ----------
        node - nipype.Node
            the nipype node
        outflow - tuple
            all the outflow names
        """
        self.node = node
        self.outflows = outflows<|MERGE_RESOLUTION|>--- conflicted
+++ resolved
@@ -40,13 +40,8 @@
         if sink_directory:
             self.sink = Node(
                 DataSink(
-<<<<<<< HEAD
-                    parameterization = False, 
-                    base_directory = sink_directory
-=======
                     parameterization=False,
                     base_directory=os.path.join(sink_directory)
->>>>>>> 573e2e87
                 ),
                 name=name+'_sink', 
             )
