#!/usr/bin/env python3

# =======================================
# Imports
import sys
import os
import json
import string
from pathlib import Path

import logging

# =======================================
# Constants
INPUT_DECK_EXTENSION = '.inp'
commenter = '#'

DEFAULT_JSONS_PATH = os.path.join(
    Path(__file__).parent.absolute(),
    'cards',
    'default_parameters'
)

# =======================================
# Classes
class InputDeck():
    """ Input deck reader
    
    InputDeck expects a filename string or a file object.
    
    This will read in an input deck file, check its syntax and create an 
    ordered dictionary of its star cards. This dictionary is the spine of the 
    pipeline. It defines the optional parameters and data lines for each star 
    card controlling which operations the pipeline will do.
    
    The public attributes that are important:
        cards - a list of all the cards as Card obj; [Card, Card]

    Examples
    --------
    >>> inp = InputDeck('example.inp')
    """
    def __init__(self, fn=None):
        """
        :Parameters:
          -. `fn` : a file-like str or File obj, the input deck file
        """
        self.fn = fn
        try: # test if we are getting a File or str
            self.filename = self.fn.name
        except AttributeError:
            self.filename = self.fn
        self.cards = []
        
        if self.fn is not None:
            self.check_inp()
            self.read_inp()
        
    def check_inp(self):
        """
        check that the input deck is an inp file type and that it exists
        """
        logging.info('  Checking the file location')
        if not check_file_extension(self.filename, INPUT_DECK_EXTENSION):
            logging.warning('  ' + self.filename + ' is not a ' + INPUT_DECK_EXTENSION + ' file type, this is an unsupported file format input decks')
        if not check_file_exists(self.filename):
            logging.error('  Error: The file ' + self.filename + ' was not found.')
            raise InputDeckSyntaxError('Error: The file ' + self.filename + ' was not found.')
            
            
    def read_inp(self):
        """
        read in the input deck and assign data for all the star keywords
        """
        logging.info('  Opening file '+self.filename)
        user_defined_parameters = {}
        # loop over all the data, start reading with *start
        with open(self.filename, 'r') as f:
            for line in f:
                if line.lower().strip().startswith('*start'):
                    logging.info('    Reader:    *start')
                    for line in f: # python iterator will continue its iteration until consumed
                        line = string.Template(line.strip()).substitute(user_defined_parameters)
                        if line.lower().startswith('*end'): # stop reading and exit method at *end
                            logging.info('    Reader:    *end\n\n')
                            return
                        elif not line: # if the line is empty, skip it
                            continue
                        elif line.lower().startswith(commenter):
                            continue
                            
                        # *parameter card is a special card. It always goes at 
                        #   the beginning and it has special rules
                        if line.lower().startswith('*parameter'):
                            parameter_lines = []
                            for line in f: # same deal, continue the iterator until we break
                                line = line.strip()
                                if not line.startswith('*'):
                                    parameter_lines.append(line)
                                else:
                                    # use exec to run the psudo python code for parameters
                                    user_defined_parameters = read_parameter_card(parameter_lines)
                                    
                                    # I personally don't like this, but I can't think of a better way to
                                    #   exit the iterator. Load the first card after *parameter
                                    line = string.Template(line.strip()).substitute(user_defined_parameters)
                                    logging.info('    Reader:    ' + line.lower())
                                    self.cards.append(Card(*[itm.strip() for itm in line.lower().split(',')]))
                                    break
                                
                        # create a Card obj for every * keyword, even the ones that are not supported
                        elif line.startswith('*'):
                            logging.info('    Reader:    ' + line.lower())
                            self.cards.append(Card(*[itm.strip() for itm in line.lower().split(',')]))
                                                                        
                        # if the line does not start with * nor is blank, assume it is a data line
                        else:
                            logging.info('    Reader:      '+line)
                            self.cards[-1].add_dataline(line)
        
        # if we get to this point the reader has not found either a *start or *end, exit the pipeline
        logging.error('  Error: Input deck does not contain the either the keyword "*start" or "*end"')
        raise InputDeckSyntaxError('Error: Input deck does not contain the either the keyword "*start" or "*end"')
    
    def add_card(self, cardname, parameters, datalines):
        """ A public option for adding cards without a separate file
        
        :Parameters:
          -. `cardname` : str, the card's name as a string; \*pet
          -. `parameters` : a tuple of strings or a single dict, the optional
            parameters for the card; ('para_key=para_val', 'para_key=para_val')
            or {'para_key':'para_val', 'para_key':'para_val', ...}
          -. `line` : a list split by ',' or a str, the data line is where the 
            user provided information is dictated in the input deck.
        """
        self.cards.append(Card(cardname, parameters))
        for dataline in datalines:
            self.cards[-1].add_dataline = dataline
    
class Card():
<<<<<<< HEAD
    """ 
    An object storing all the relevant information for '\*' cards
=======
    """ An object storing all the relevant information for '\*' cards
>>>>>>> f67d00c7
    
    Card expects a name and a tuple of parameters. The tuple can be empty
    
    This will add the parameters and data lines for the card. It will check 
    the syntax of the optional parameters and data lines. It will also read 
    in the defaults from a .json file (keyword.json) and override the 
    default where applicable.
    
    The public attributes that are important:
<<<<<<< HEAD
        :cardname: the name of the card; '\*image'
        :parameters: a dictionary of the parameters; {'para_key': 'para_val'}
        :datalines: a nested list of the data lines for each card;
                    [['filepath'],['arg 1', 'arg 2']]
=======
        cardname - the name of the card; '\*image'
        parameters - a dictionary of the parameters; {'para_key': 'para_val'}
        datalines - a nested list of the data lines for each card; 
        [['filepath'],['arg 1', 'arg 2']]
>>>>>>> f67d00c7
    
    Examples
    --------
    >>> card = Card(*line.lower().split(','))
    """

    def __init__(self, cardname, *parameters):
        """
        :Parameters:
            -. `cardname` : str, the name of the card; *pet
            -. `parameters` : an unpacked tuple, packed tuple, list or single
                dictionary the optional parameters for the card;
                'para_key=para_val', 'para_key=para_val', ... or
                ('para_key=para_val', 'para_key=para_val', ...) or
                ['para_key=para_val', 'para_key=para_val', ...] or
                {'para_key':'para_val', 'para_key':'para_val', ...}
                the optional parameter is where the user defines how the *card
                should expect to behave or what its attributes may look like
        """

        self.cardname = cardname
        self.parameters = parameters
        
        # load in the default parameters, then overwrite the with the user 
        #  defined parameters
        default_parameters = self._load_defaults()
<<<<<<< HEAD
        self.parameters = self.check_parameter_syntax(default_parameters)
        assert len(self.parameters) == len(default_parameters), 'Error: The optional parameter '+tuple(set(self.parameters.keys()).difference(default_parameters.keys()))[0] + ' is not supported for the card "' + self.cardname + '"'
=======
        self.parameters = dict(default_parameters, **self.parameters)
        assert len(self.parameters) == len(default_parameters),\
            'Error: The optional parameter '+tuple(set(self.parameters.keys()).difference(default_parameters.keys()))[0] + ' is not supported for the card "' + self.cardname + '"'
>>>>>>> f67d00c7
        
        # initialize the dataline list
        self.datalines = []
    
    @property
    def parameters(self):
        return self._parameters

    @parameters.setter
    def parameters(self, all_paras):
        # change the data type to a dictionary containing para_key: para_value
        if isinstance(all_paras, tuple) or isinstance(all_paras, list):
            try:
                self._parameters = dict([s.split('=') for s in all_paras])
            except AttributeError:
                # we enter this exception because tuple and list do not have a 
                #  split method, this will happen when the user passes a list 
                #  or tuple into Card and the initialization packs it
                self._parameters = dict([s.split('=') for s in all_paras[0]])
            except ValueError:
                # we enter this exception when there is no '=' to split the str
                raise InputDeckSyntaxError('Error: Unexpected syntax for the optional parameters for "' + self.cardname + '"')
        elif isinstance(all_paras, dict):
            self._parameters = all_paras
        else:
            raise TypeError('Error: Unexpected data type passed to Card.parameters must be a tuple or dict')
            
    def _load_defaults(self, defaults_path=DEFAULT_JSONS_PATH):
        """ 
        Set aside in a method so we can change the json if necessary
        
        :Parameters:
          -. `defaults_path` : file-like str, path to a json file where the
            default values are stored
        """
        # path of the json file
        json_path = os.path.join(
            defaults_path,
            self.cardname[1:].replace(' ', '_')+'.json'
        )
        
        # load the json
        with open(json_path, 'r') as f:
            data = json.load(f)
        
        # if the card doesn't have a type or the user doesn't provide one, use
        #  the first option in the json
        try:
            for d in data:
                if d['type'] == self.parameters['type']:
                    return d
        except KeyError:
            return data[0]
        
        # if for some reason we made it through that try statement, default to
        #  empty parameters
        return {}
        
    def check_parameter_syntax(self, default_parameters):
        """
        Check all the parameters associated with the module
        
        :Parameters:
          -. `default_parameters` : dict, the default parameters associated to
            the type defined by the user
        """
        new_parameters = {}
        # loop over all the default parameters
        for key in default_parameters.keys():
            default_value = default_parameters[key]
            # if the user does not give a parameter for the given card, set it
            #  to the default
            try:
                actual_value = self.parameters[key]
            except KeyError:
                actual_value = default_value
            
            # if the default value is int, make sure the value given is int
            if isinstance(default_value, int):
                try:
                    new_parameters[key] = int(actual_value)
                # throw error if not an int
                except ValueError:
                    InputDeckSyntaxError('Error: Parameter `' + key + '` from `' + self.cardname + '` expects an integer')
            
            # if the default value is True/False, make the given value boolean
            elif isinstance(default_value, bool):
                try:
                    if actual_value.lower() in ('true', 'yes', 'y', 'false', 'no', 'n', '.', '-'):
                        new_parameters[key] = actual_value.lower() in ('true', 'yes', 'y')
                    else:
                        InputDeckSyntaxError('Error: Parameter `' + key + '` from `' + self.cardname + '` expects a boolean')
                except AttributeError:
                    new_parameters[key] = bool(actual_value)
            
            # if the default is a list of available options, make sure the
            #  given is one of them
            elif isinstance(default_value, list):
                if isinstance(actual_value, list):
                    new_parameters[key] = actual_value[0]
                elif isinstance(actual_value, str):
                    if actual_value in default_value:
                        new_parameters[key] = actual_value
                    else:
                        InputDeckSyntaxError('Error: Parameter `' + key + '` from `' + self.cardname + '` must be one of the options: ' + str(default_value))
                else:
                    InputDeckSyntaxError('Error: Parameter `' + key + '` from `' + self.cardname + '` must be one of the options: ' + str(default_value))
            
            # this control is entered if it is a string (like name or desc)
            else:
                new_parameters[key] = actual_value
        return new_parameters
    
    def add_dataline(self, line):
        """ 
        Add to the datalines
        
        :Parameters:
          -. `line` : a list split by ',' or a str, the data line is where the
            user provided information is dictated in the input deck.
        """
        if isinstance(line, str):
            self.datalines.append([itm.strip() for itm in line.strip().split(',')])
        elif hasattr(line, '__iter__'):
            self.datalines.append(line)
        else:
            raise InputDeckSyntaxError('Error: Unexpected data type when setting dataline for card ' + self.cardname)

    @property
    def datalines(self):
        return self._datalines

    @datalines.setter
    def datalines(self, line):
        # confirm the data type is a list, and if not force it to be one
        if not line:
            self._datalines = []
        elif isinstance(line, str):
            self._datalines =[[itm.strip() for itm in line.strip().split(',')]]
        elif hasattr(line, '__iter__'):
            # if the user tries to initalize datalines with multiple datalines
            self._datalines = []
            for l in line:
                if hasattr(l, '__iter__'):
                    self._datalines.append(l)
                else:
                    self._datalines.append([itm.strip() for itm in l.strip().split(',')])
        else:
            raise InputDeckSyntaxError('Error: Unexpected data type when setting dataline for card ' + self.cardname)
        
class InputDeckSyntaxError(Exception):
    """ 
    Custom error to trap input deck specific errors
    """
    pass

# =======================================
# Functions
def check_file_extension(filename, extension):
    """
    Check that the file given is the correct extension
    
    :Parameters:
      -. `filename` : str, the input deck file
      -. `extension` : str, the file extension type (most likely '.inp')
    """
    return os.path.splitext(filename)[-1].lower() == extension

def check_file_exists(filename):
    """
    Check that the file exists where the user thinks it does
    
    :Parameters:
      -. `filename` : str, the input deck file
    """
    return os.path.exists(filename)

def read_parameter_card(all_the_parameter_lines):
    """
    A function built to read and execute the \*parameter keyword. This has to be
    in built in a local space outside the typical object structure to try and
    mitigate some of the danger of using the exec command. 
    all_the_parameter_lines = lines of str; this CANNOT be used as a parameter
    name
    """
    # loop over all the parameter lines
    for _ in all_the_parameter_lines:
        exec(_)
    
    # remove all the variables outside of the ones created by exec
    del _
    del all_the_parameter_lines
    return locals()
    
def load_default_parameter_json(keyword, json_path):
    """
    Load in the default options provided by the json file keyword = str; 'pet'
    json_path = filepath; 'static/default_parameters'
    """
    print(keyword + '\n\t' + json_path)
    return json.loads(os.path.join(json_path, keyword.replace(' ', '_')+'.json'))[keyword]
    

def read_input_deck(input_deck):
    """
    A function that will call the InputDeck class and fill it given a file
    """
    return InputDeck(input_deck)

# =======================================
# Main
def main():
    # assume the user is passing in an inp
    if len(sys.argv) < 1:
        logging.error('Error: No input deck file found')
    return read_input_deck(sys.argv[0])

if __name__ == '__main__':
    main()
    <|MERGE_RESOLUTION|>--- conflicted
+++ resolved
@@ -138,12 +138,7 @@
             self.cards[-1].add_dataline = dataline
     
 class Card():
-<<<<<<< HEAD
-    """ 
-    An object storing all the relevant information for '\*' cards
-=======
     """ An object storing all the relevant information for '\*' cards
->>>>>>> f67d00c7
     
     Card expects a name and a tuple of parameters. The tuple can be empty
     
@@ -153,17 +148,10 @@
     default where applicable.
     
     The public attributes that are important:
-<<<<<<< HEAD
-        :cardname: the name of the card; '\*image'
-        :parameters: a dictionary of the parameters; {'para_key': 'para_val'}
-        :datalines: a nested list of the data lines for each card;
-                    [['filepath'],['arg 1', 'arg 2']]
-=======
         cardname - the name of the card; '\*image'
         parameters - a dictionary of the parameters; {'para_key': 'para_val'}
         datalines - a nested list of the data lines for each card; 
         [['filepath'],['arg 1', 'arg 2']]
->>>>>>> f67d00c7
     
     Examples
     --------
@@ -190,14 +178,9 @@
         # load in the default parameters, then overwrite the with the user 
         #  defined parameters
         default_parameters = self._load_defaults()
-<<<<<<< HEAD
-        self.parameters = self.check_parameter_syntax(default_parameters)
-        assert len(self.parameters) == len(default_parameters), 'Error: The optional parameter '+tuple(set(self.parameters.keys()).difference(default_parameters.keys()))[0] + ' is not supported for the card "' + self.cardname + '"'
-=======
         self.parameters = dict(default_parameters, **self.parameters)
         assert len(self.parameters) == len(default_parameters),\
             'Error: The optional parameter '+tuple(set(self.parameters.keys()).difference(default_parameters.keys()))[0] + ' is not supported for the card "' + self.cardname + '"'
->>>>>>> f67d00c7
         
         # initialize the dataline list
         self.datalines = []
