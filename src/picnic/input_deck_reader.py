--- conflicted
+++ resolved
@@ -136,12 +136,8 @@
 
 
 class Card():
-<<<<<<< HEAD
     """
     An object storing all the relevant information for '\*' cards
-=======
-    """ An object storing all the relevant information for '\*' cards
->>>>>>> 33bd5429
     
     Card expects a name and a tuple of parameters. The tuple can be empty
     
@@ -151,17 +147,10 @@
     default where applicable.
     
     The public attributes that are important:
-<<<<<<< HEAD
         :cardname: the name of the card; '\*image'
         :parameters: a dictionary of the parameters; {'para_key': 'para_val'}
         :datalines: a nested list of the data lines for each card;
                     [['filepath'],['arg 1', 'arg 2']]
-=======
-        cardname - the name of the card; '\*image'
-        parameters - a dictionary of the parameters; {'para_key': 'para_val'}
-        datalines - a nested list of the data lines for each card; 
-        [['filepath'],['arg 1', 'arg 2']]
->>>>>>> 33bd5429
     
     Examples
     --------
