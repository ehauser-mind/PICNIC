# =======================================
# Imports

# =======================================
# Constants

# =======================================
# Classes

# =======================================
# Functions

# =======================================
# Nipype Specific Functions
def _reorient_image(in_file, gz=True):
    """ use nibabel to load an imaging file type and save it as a nifti1
    
    Parameters
    ----------
    in_file - file-like str
        the file name
    gz      - boolean
        save the file as a nifti_gz (True) or nifti (False)
    """

    import os
    import nibabel as nib
    from picnic.interfaces.utility import nibabel_image_types

    # open the image with nibabel
    dirname, filename = os.path.split(in_file)
    for img_type in nibabel_image_types:
        if filename.endswith(img_type):
            basename = filename.replace(img_type, '')
            break
<<<<<<< HEAD
    image = nibabel.load(in_file)
    
    # grab the important image parameters
    reornt_image = nibabel.funcs.as_closest_canonical(image, enforce_diag=True)
=======
    orig_image = nib.load(in_file)
    if orig_image is not None:
        print(f"Loaded image for reorientation, shaped {orig_image.shape}")

    # grab the important image parameters
    reornt_image = nib.funcs.as_closest_canonical(orig_image, enforce_diag=True)
>>>>>>> 97596585
    
    # save out the new image
    if gz:
        new_image_path = os.path.join(os.getcwd(), basename+'_reoriented.nii.gz')
    else:
        new_image_path = os.path.join(os.getcwd(), basename+'_reoriented.nii')
    nibabel.save(reornt_image, new_image_path)
    
    return new_image_path


''' while this function DOES work, it is suggested the user utilize the nibabel 
    function nibabel.func.as_closest_canonical(). They give the same results, 
    but nibabel's is faster and better tested
'''
def _reorient_image_deprecated(in_file, gz=True):
    """ use nibabel to load an imaging file type and save it as a nifti1
    
    Parameters
    ----------
    in_file - file-like str
        the file name
    gz - boolean
        save the file as a nifti_gz (True) or nifti (False)
    """

    import os
    import nibabel as nib
    from picnic.interfaces.utility import nibabel_image_types

    # open the image with nibabel
    dirname, filename = os.path.split(in_file)
    for img_type in nibabel_image_types:
        if filename.endswith(img_type):
            basename = filename.replace(img_type, '')
            break
    image = nibabel.load(in_file)
    
    # grab the important image parameters
    affine = image.affine
    ornt, flip = [], []
    for idx in range(3):
        v = affine[idx, :3]
        v_hat = v / (v**2).sum()**0.5
        
        ornt.append(list(v_hat).index(max(v_hat, key=abs)))
        flip.append(int(round(v_hat.sum(), 0)))
    reornt_image = image.as_reoriented([[a, flip[a]] for a in ornt])
    
    # save out the new image
    if gz:
        new_image_path = os.path.join(os.getcwd(), basename+'_reoriented.nii.gz')
    else:
        new_image_path = os.path.join(os.getcwd(), basename+'_reoriented.nii')
    nibabel.save(reornt_image, new_image_path)
    
    return new_image_path


def _merge_images(images, gz=True):
    """ use nibabel to merge a group of images over the last axis (usually time)
    
    Parameter
    ---------
    images - list of file-like str
        all the images that will be merged along the last axis
    gz - boolean
        save the file as a nifti_gz (True) or nifti (False)
    """

    import os
    import nibabel as nib
    from picnic.interfaces.utility import nibabel_image_types

    # open the image with nibabel
    dirname, filename = os.path.split(images[0])
    for img_type in nibabel_image_types:
        if filename.endswith(img_type):
            basename = filename.replace(img_type, '')
            break
    
    # merge all the listed files
    merged_image = nibabel.funcs.concat_images(images, axis=-1)
    
    # save out the new image
    if gz:
        new_image_path = os.path.join(os.getcwd(), basename+'_merged.nii.gz')
    else:
        new_image_path = os.path.join(os.getcwd(), basename+'_merged.nii')
    nibabel.save(merged_image, new_image_path)
    
    return new_image_path


def _create_bilateral_atlas(atlas, lookup_table, gz=True):
    """ a nipype function used to create a bilateral atlas for deterministic 
    atlases.
    
    Parameters
    ----------
    atlas - file-like str
        a 3d deterministic atlas
    lookup_table - file-like str
        a lookup table json file that associates index to label
    """

    import os
    import json
    import numpy as np
    import nibabel as nib
    from picnic.interfaces.utility import nibabel_image_types

    # use nibabel to load the 3d image
    dirname, filename = os.path.split(atlas)
    for img_type in nibabel_image_types:
        if filename.endswith(img_type):
            basename = filename.replace(img_type, '')
            break
    atlas = nibabel.load(atlas)
        
    
    # use the json package to load the lookup table
    with open(lookup_table) as f:
        label_lookup = json.load(f)['label_lookup']
        label_lookup = dict((int(k), v.lower()) for k, v in label_lookup.items())
    
    # get the unilateral atlas's data as integers and initialize the bilateral
    unilateral_fdata = atlas.get_fdata().astype(int)
    bilateral_fdata = numpy.zeros(unilateral_fdata.shape)
    bilateral_lookup = {}
    
    # (1) loop over all the unique integers in the atlas
    # (2) check if it has a hemisphere indicator in its label (left, right, etc)
    # (3) search for a corresponding counterpart in the lookup table
    # (4) assign both hemispheres to the first one's index in the new atlas
    # (5) if both hemispheres found, replace the label name with bilateral
    idx_added = []
    for roi_idx in numpy.unique(unilateral_fdata):
        roi_idx = int(roi_idx)
        # because the opposite hemisphere gets assigned the first time its
        #  counterpart is found. It needs to be skipped
        if roi_idx in idx_added:
            continue
        
        # find the index's associated label
        idx_label = label_lookup[roi_idx]
        
        # use numpy.where to find all the voxels with the index
        bilateral_fdata += numpy.where(unilateral_fdata == roi_idx, roi_idx, 0.)
        bilateral_lookup[roi_idx] = idx_label
        idx_added.append(roi_idx)
        
        # check if there is a opposing hemisphere in the lookup table
        for to_check, opp_check in zip(('left', 'lh', 'right', 'rh'), ('right', 'rh', 'left', 'lh')):
            if to_check in idx_label:
                try:
                    opp_label = idx_label.replace(to_check, opp_check)
                    opp_idx = list(label_lookup.keys())[list(label_lookup.values()).index(opp_label)]
                
                # found a potential tag (ex 'left') in the label string, but 
                #  couldn't find its partner ('right') in the lookup table
                except ValueError:
                    break
                
                # use numpy.where to find all the voxels with the other 
                #  hemisphere's index and assign it as the original index's 
                #  index in the bilateral data
                bilateral_fdata += numpy.where(unilateral_fdata == opp_idx, roi_idx, 0.)
                bilateral_lookup[roi_idx] = idx_label.replace(to_check, 'bilateral') # overwrite bilateral label name to contain 'bilateral'
                idx_added.append(opp_idx)
    
    # save out the new image
    if gz:
        bilateral_out_file = os.path.join(os.getcwd(), 'bilateral_' + basename + '.nii.gz')
    else:
        bilateral_out_file = os.path.join(os.getcwd(), 'bilateral_' + basename + '.nii')
    nibabel.save(nibabel.Nifti1Image(bilateral_fdata, atlas.affine), bilateral_out_file)
    
    # save out the associated json
    out_json = {'label_lookup' : bilateral_lookup}
    json_out_file = os.path.join(os.getcwd(), 'bilateral_' + basename + '.json')
    with open(json_out_file, 'w') as f:
        json.dump(out_json, f, indent=4)
    
    return (bilateral_out_file, json_out_file)

def _binarize_images(images, thr=None, uthr=None, gz=True):
    """ Force all non-zeros to 1. All images must be the same shape
    
    Parameters
    ----------
    images - list of file-like paths or single file-like str
        all the images to binarize
    thr - None or float
        zero everything below the value
    uthr - None or float
        zero everything above the value
    gz - boolean
        save the file as a nifti_gz (True) or nifti (False)
    """

    import os
    import numpy as np
    import nibabel as nib
    from picnic.interfaces.utility import nibabel_image_types

    # error check if the images parameter is a string or list
    if isinstance(images, str):
        images = [images]
    
    # get the first file's name
    dirname, filename = os.path.split(images[0])
    for img_type in nibabel_image_types:
        if filename.endswith(img_type):
            basename = filename.replace(img_type, '')
            break
    
    # loop over all the provided images, binarize each one and sum those
    for img in images:
        # load the image and get its fdata
        image = nibabel.load(img)
        image_data = image.get_fdata()
        
        # test if a lower threshold was given
        if not thr is None:
            image_data = numpy.where(image_data >= thr, image_data, 0.)
        
        # test if an upper threshold was given
        if not uthr is None:
            image_data = numpy.where(image_data <= uthr, image_data, 0.)
        
        # if the remaining thresheld data is not 0, set it to one
        try:
            new_data += numpy.where(image_data != 0., 1., 0.)
        except NameError: # a cheaters way to initialize an array without setting zeros
            new_data = numpy.where(image_data != 0., 1., 0.)
    
    # binarize the summed data (if two files overlap, it might end up with a 2. 
    #  We don't want that)
    new_data = numpy.where(new_data > 0., 1., 0.)
    binarized_image = nibabel.Nifti1Image(new_data, image.affine)
    
    # save out the new image
    if gz:
        new_image_path = os.path.join(os.getcwd(), basename+'_binarized.nii.gz')
    else:
        new_image_path = os.path.join(os.getcwd(), basename+'_binarized.nii')
    nibabel.save(binarized_image, new_image_path)
    
    return new_image_path
    
def _crop_image(in_file, crop_start=0, crop_end=0, gz=True):
    """ use nibabel to crop the start and/or end of an image
    
    Parameters
    ----------
    in_file - file-like str
        the 4d image
    crop_start - int
        how many frames to crop out from the start
    crop_end - int
        how many frames to crop out from the end
    gz - boolean
        save the file as a nifti_gz (True) or nifti (False)
    """

    import os
    import nibabel as nib
    from picnic.interfaces.utility import nibabel_image_types

    # open the image with nibabel
    dirname, filename = os.path.split(in_file)
    for img_type in nibabel_image_types:
        if filename.endswith(img_type):
            basename = filename.replace(img_type, '')
            break
    image = nibabel.load(in_file)
    
    # use nibabel's slicer to change up the image
    if crop_end != 0:
        new_image = image.slicer[:, :, :, crop_start:crop_end]
    else:
        new_image = image.slicer[:, :, :, crop_start:]
    
    # save out the new image
    if gz:
        new_image_path = os.path.join(os.getcwd(), basename+'_cropped.nii.gz')
    else:
        new_image_path = os.path.join(os.getcwd(), basename+'_cropped.nii')
    nibabel.save(new_image, new_image_path)
    
    return new_image_path

def _resample_image(source, target, gz=True):
    """ use nibabel.processing.resmple_from_to to resample the source image to 
    target image space
    
    Parameters
    ----------
    source - file-like str
        the image to be resampled
    target - file-like str
        the target image
    gz - boolean
        save the file as a nifti_gz (True) or nifti (False)
    """

    import os
    import nibabel as nib
    from nibabel.processing import resample_from_to
    from picnic.interfaces.utility import nibabel_image_types

    # open the image with nibabel
    dirname, filename = os.path.split(source)
    for img_type in nibabel_image_types:
        if filename.endswith(img_type):
            basename = filename.replace(img_type, '')
            break
    
    # load the source and target images
    s = nibabel.load(source)
    t = nibabel.load(target)
    out_image = resample_from_to(s, t)
    
    # save out the new image
    if gz:
        resampled_image = os.path.join(os.getcwd(), basename+'_resampled.nii.gz')
    else:
        resampled_image = os.path.join(os.getcwd(), basename+'_resampled.nii')
    nibabel.save(out_image, resampled_image)
    
    return resampled_image


def _create_tacs(source, atlases, source_side_car=None, atlas_side_cars=None, units='uci'):
    """ a nipype function used to create a tacs file based on an atlas and 4d
    image. 
    (1) Load the source and atlas image
    (2) Force atlas to be 3d (it already should be)
    (3) Resample the source to be in atlas space
    (4) Load the atlas side car to get the roi labels
    (5) Loop over each unique index in the atlas to create a mask and apply 
        that to all frames of the source
    (6) Convert to mCi/mL
    (7) Load the source side car to determine the mid-times
    (8) Assemble the data in a 2d array and save as a tsv
    
    Parameters
    ----------
    source          - file-like str
        the filename of the 4d source image
    target          - file-like str
        the filename of the target image
    source_side_car - file-like str
        the filepath to the source's side car json
    atlas_side_car  - file-like str
        the filepath to the atlas' side car json
    """

    import os
    import json
    import numpy as np
    import pandas as pd
    import nibabel as nib
    from nilearn.image import resample_to_img
    from picnic.interfaces.utility import nibabel_image_types

    # read the basename
    dirname, filename = os.path.split(source)
    for img_type in nibabel_image_types:
        if filename.endswith(img_type):
            basename = filename.replace(img_type, '')
            break
    
    # load the 4d image
    source_image = nibabel.load(source)
    
    # read the midtimes where available. If not, use the index
    if source_side_car:
        with open(source_side_car) as f:
            data = json.load(f)
            midtimes = list(numpy.array(data["FrameTimesStart"]) + (numpy.array(data["FrameDuration"]) / 2.))
    else:
        midtimes = list(range(source_image.shape[3]))
    
    # loop over each atlas and extract tacs for each roi
    tacs, labels = [], []
    for idx, atlas in enumerate(atlases):
        # load the atlas image
        atlas_image = nibabel.load(atlas)
        
        # load the atlas side car
        try:
            atlas_side_car = atlas_side_cars[idx]
            with open(atlas_side_car) as f:
                label_lookup = json.load(f)['label_lookup']
                label_lookup = dict((k, v.lower()) for k, v in label_lookup.items())
        except TypeError:
            label_lookup = {}
        except IndexError:
            label_lookup = {}
        
        # resample the source image to atlas space
        resampled_source = resample_to_img(source_image, atlas_image)
        
        # load the voxel data as matrices
        source_fdata = resampled_source.get_fdata()
        atlas_fdata = atlas_image.get_fdata().astype(int)
        
        # loop over all the unique rois in the atlas
        for roi_idx in numpy.unique(atlas_fdata):
            # create a binary mask at the index
            roi_mask = numpy.where(atlas_fdata==roi_idx, 1., 0.)
            
            roi_tacs = []
            for frame in range(source_fdata.shape[3]):
                # apply the binary roi mask created above to the source image
                source_frame_mask = source_fdata[:,:,:,frame] * roi_mask
                
                mx = numpy.sum(source_frame_mask) / numpy.sum(roi_mask)
                roi_tacs.append(mx)
            tacs.append(roi_tacs)
            
            # find the roi's associated label
            try:
                label = label_lookup[str(roi_idx)]
            except KeyError:
                label = str(roi_idx)
            
            # force each label name to be unique
            if label in labels:
                label_idx = 1
                label_counter = label + str(label_idx)
                while label_counter in labels:
                    label_idx += 1
                    label_counter = label + str(label_idx)
                label = label_counter
            labels.append(label)
    
    # unit correct to uCi/mL
    if units == 'uci':
        tac_matrix = numpy.transpose(numpy.array(tacs)) * (1 / 37000.)
    else:
        tac_matrix = numpy.transpose(numpy.array(tacs))
    
    # save the tacs as a tsv using pandas
    tac_file = os.path.join(os.getcwd(), basename+'_tacs.tsv')
    df = pandas.DataFrame(tac_matrix, columns=labels, index=midtimes)
    df.to_csv(tac_file, sep='\t')
    
    return tac_file

def _generate_wholebrain_mask(in_file, gz=True):
    """ use nibabel to create a wholebrain mask starting from the aseg 
    generated from freesurfer's reconall
    """
    import nibabel
    import numpy
    import os
    
    # the exclusions used to translate aseg to wholebrain
    WB_EXCLUSIONS = [
        2,
        4,
        5,
        14,
        15,
        24,
        30,
        31,
        41,
        43,
        44,
        62,
        63,
        77,
        85,
        251,
        252,
        253,
        254,
        255
    ]
    
    # load the aseg atlas
    aseg_atlas = nibabel.load(in_file)
    aseg_fdata = aseg_atlas.get_fdata().astype(int)
    
    # create the wholebrain mask by exclusing certain rois
    wholebrain_mask = numpy.zeros(aseg_atlas.shape)
    wholebrain_mask += numpy.where(aseg_fdata > 0, 1., 0.)
    for roi in WB_EXCLUSIONS:
        wholebrain_mask -= numpy.where(aseg_fdata == roi, 1., 0.)
    
    # save out the new image
    if gz:
        mask_path = os.path.join(os.getcwd(), 'wholebrain_mask.nii.gz')
    else:
        mask_path = os.path.join(os.getcwd(), 'wholebrain_mask.nii')
    nibabel.save(
        nibabel.Nifti1Image(
            wholebrain_mask,
            aseg_atlas.affine
        ),
        mask_path
    )
    
    return mask_path

def _generate_gray_matter_mask(in_file, gz=True):
    """ use nibabel to create a gray matter mask starting from the aseg 
    generated from freesurfer's reconall
    """
    import nibabel
    import numpy
    import os
    
    # the inclusions used to translate aseg to gray matter
    GM_INCLUSIONS = [
        3,
        8,
        42,
        47
    ]
    
    # load the aseg atlas
    aseg_atlas = nibabel.load(in_file)
    aseg_fdata = aseg_atlas.get_fdata().astype(int)
    
    # create the gray matter mask by exclusing certain rois
    gm_mask = numpy.zeros(aseg_atlas.shape)
    for roi in GM_INCLUSIONS:
        gm_mask += numpy.where(aseg_fdata == roi, 1., 0.)
    
    # save out the new image
    if gz:
        mask_path = os.path.join(os.getcwd(), 'gm_mask.nii.gz')
    else:
        mask_path = os.path.join(os.getcwd(), 'gm_mask.nii')
    nibabel.save(
        nibabel.Nifti1Image(
            gm_mask,
            aseg_atlas.affine
        ),
        mask_path
    )
    
    return mask_path

def _generate_white_matter_mask(in_file, gz=True):
    """ use nibabel to create a gray matter mask starting from the aseg 
    generated from freesurfer's reconall
    """
    import nibabel
    import numpy
    import os
    
    # the inclusions used to translate aseg to white matter
    WM_INCLUSIONS = [
        2,
        7,
        41,
        46,
        251,
        252,
        253,
        254,
        255
    ]
    
    # load the aseg atlas
    aseg_atlas = nibabel.load(in_file)
    aseg_fdata = aseg_atlas.get_fdata().astype(int)
    
    # create the wholebrain mask by exclusing certain rois
    wm_mask = numpy.zeros(aseg_atlas.shape)
    for roi in WM_INCLUSIONS:
        wm_mask += numpy.where(aseg_fdata == roi, 1., 0.)
    
    # save out the new image
    if gz:
        mask_path = os.path.join(os.getcwd(), 'wm_mask.nii.gz')
    else:
        mask_path = os.path.join(os.getcwd(), 'wm_mask.nii')
    nibabel.save(
        nibabel.Nifti1Image(
            wm_mask,
            aseg_atlas.affine
        ),
        mask_path
    )
    
    return mask_path

def _generate_subcortical_mask(in_file, gz=True):
    """ use nibabel to create a subcortical mask starting from the aseg 
    generated from freesurfer's reconall
    """
    import nibabel
    import numpy
    import os
    
    # the exclusions used to translate aseg to subcortical
    SUBCORTICAL_EXCLUSIONS = [
        2,
        3,
        4,
        5,
        14,
        15,
        24,
        30,
        31,
        41,
        42,
        43,
        44,
        62,
        63,
        77,
        85,
        251,
        252,
        253,
        254,
        255
    ]
    
    # load the aseg atlas
    aseg_atlas = nibabel.load(in_file)
    aseg_fdata = aseg_atlas.get_fdata().astype(int)
    
    # create the subcortical mask by exclusing certain rois
    subcortical_mask = numpy.zeros(aseg_atlas.shape)
    subcortical_mask += numpy.where(aseg_fdata > 0, 1., 0.)
    for roi in SUBCORTICAL_EXCLUSIONS:
        subcortical_mask -= numpy.where(aseg_fdata == roi, 1., 0.)
    
    # save out the new image
    if gz:
        mask_path = os.path.join(os.getcwd(), 'subcortical_mask.nii.gz')
    else:
        mask_path = os.path.join(os.getcwd(), 'subcortical_mask.nii')
    nibabel.save(
        nibabel.Nifti1Image(
            subcortical_mask,
            aseg_atlas.affine
        ),
        mask_path
    )
    
    return mask_path

def _generate_ventricle_mask(in_file, gz=True):
    """ use nibabel to create a ventricle mask starting from the aseg 
    generated from freesurfer's reconall
    """
    import nibabel
    import numpy
    import os
    
    # the inclusions used to translate aseg to venticle
    VENTRICLE_INCLUSIONS = [
        4,
        5,
        14,
        15,
        24,
        43,
        44
    ]
    
    # load the aseg atlas
    aseg_atlas = nibabel.load(in_file)
    aseg_fdata = aseg_atlas.get_fdata().astype(int)
    
    # create the wholebrain mask by exclusing certain rois
    ventricle_mask = numpy.zeros(aseg_atlas.shape)
    for roi in VENTRICLE_INCLUSIONS:
        ventricle_mask += numpy.where(aseg_fdata == roi, 1., 0.)
    
    # save out the new image
    if gz:
        mask_path = os.path.join(os.getcwd(), 'ventricle_mask.nii.gz')
    else:
        mask_path = os.path.join(os.getcwd(), 'ventricle_mask.nii')
    nibabel.save(
        nibabel.Nifti1Image(
            ventricle_mask,
            aseg_atlas.affine
        ),
        mask_path
    )
    
    return mask_path


'''
def find_linear_tail_tac_aberrations(image_4d, json=None):
    """ use nibabel to calculate the whole brain TAC and find which, if any, 
    frames deviant from the expected linear tail expectation.
    
    Parameter
    ---------
    image_4d - file-like str
        the 4d image from which a TAC will be extracted
    json - file-like str or None
        can be included to use time to better predict slopes
    """
    import nibabel, numpy, os
    NIBABEL_IMAGE_TYPES = ('.nii', '.nii.gz', '.mgz', '.img', '.hdr')
    
    import os
    import numpy as np
    import nibabel as nib
    from picnic.interfaces.utility import nibabel_image_types
    
    # read the basename
    dirname, filename = os.path.split(image_4d)
    for img_type in nibabel_image_types:
        if filename.endswith(img_type):
            basename = filename.replace(img_type, '')
            break
    
    # load the 4d image
    im = nibabel.load(image_4d)
    tac = numpy.sum(im.get_fdata(), (0,1,2))
'''
# =======================================
# Main
def main():
    pass

if __name__ == '__main__':
    main()

<|MERGE_RESOLUTION|>--- conflicted
+++ resolved
@@ -33,19 +33,12 @@
         if filename.endswith(img_type):
             basename = filename.replace(img_type, '')
             break
-<<<<<<< HEAD
-    image = nibabel.load(in_file)
-    
-    # grab the important image parameters
-    reornt_image = nibabel.funcs.as_closest_canonical(image, enforce_diag=True)
-=======
     orig_image = nib.load(in_file)
     if orig_image is not None:
         print(f"Loaded image for reorientation, shaped {orig_image.shape}")
 
     # grab the important image parameters
     reornt_image = nib.funcs.as_closest_canonical(orig_image, enforce_diag=True)
->>>>>>> 97596585
     
     # save out the new image
     if gz:
