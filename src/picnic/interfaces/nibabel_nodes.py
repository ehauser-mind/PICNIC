# =======================================
# Imports

# =======================================
# Constants

# =======================================
# Classes

# =======================================
# Functions

# =======================================
# Nipype Specific Functions
def _reorient_image(in_file, gz=True):
    """
    use nibabel to load an imaging file type and save it as a nifti1

    :Parameters:
      -. `in_file` : file-like str, the file name
      -. `gz` : boolean, save the file as a nifti_gz (True) or nifti (False)
    """

    import os
    import nibabel as nib
    from nibabel.orientations import OrientationError
    from picnic.interfaces.utility import nibabel_image_types

<<<<<<< HEAD

=======
>>>>>>> 33bd5429
    # open the image with nibabel
    base_name = ""
    dirname, filename = os.path.split(in_file)
    for img_type in nibabel_image_types:
        if filename.endswith(img_type):
            base_name = filename.replace(img_type, '')
            break
    orig_image = nib.load(in_file)
    if orig_image is None:
        print(f"SHIT! Failed to load '{in_file}' - orig_image is None")
    else:
        print(f"Loaded image for reorientation, shaped {orig_image.shape}")

    # grab the important image parameters
    # TODO: Eric reports that having a non-diagonal affine breaks FLIRT.
    #       I'm sure he's right, but I can't find any information, so I'll see what happens.
    #       The best approach to fix this is probably to apply the non-diagonal
    #       affine, then resample back?
    try:
        reoriented_image = nib.funcs.as_closest_canonical(orig_image, enforce_diag=True)
    except OrientationError:
        print("WARNING!")
        print(f"WARNING! The image '{in_file}' has a non-diagonal affine.")
        print(f"WARNING! We are hacking up a new fake diagonal affine.")
        print("WARNING!")
        affine = orig_image.affine
        ornt, flip = [], []
        for idx in range(3):
            v = affine[idx, :3]
            v_hat = v / (v ** 2).sum() ** 0.5

            ornt.append(list(v_hat).index(max(v_hat, key=abs)))
            flip.append(int(round(v_hat.sum(), 0)))
        reoriented_image = orig_image.as_reoriented([[a, flip[a]] for a in ornt])

    # save out the new image
    if gz:
        new_image_path = os.path.join(os.getcwd(), f"{base_name}_reoriented.nii.gz")
    else:
        new_image_path = os.path.join(os.getcwd(), f"{base_name}_reoriented.nii")
    print(f"Saving reoriented image as '{new_image_path}'")
    nib.save(reoriented_image, new_image_path)
    
    return new_image_path


<<<<<<< HEAD
""" While this function DOES work, it is suggested the user utilize the nibabel 
=======
''' while this function DOES work, it is suggested the user utilize the nibabel 
>>>>>>> 33bd5429
    function nibabel.func.as_closest_canonical(). They give the same results, 
    but nibabel's is faster and better tested
"""
def _reorient_image_deprecated(in_file, gz=True):
    """
    use nibabel to load an imaging file type and save it as a nifti1
    
    :Parameters:
      -. `in_file` : file-like str, the file name
      -. `gz` : boolean, save the file as a nifti_gz (True) or nifti (False)
    """

    import os
    import nibabel as nib
    from picnic.interfaces.utility import nibabel_image_types

    # open the image with nibabel
    dirname, filename = os.path.split(in_file)
    for img_type in nibabel_image_types:
        if filename.endswith(img_type):
            basename = filename.replace(img_type, '')
            break
    image = nib.load(in_file)
    
    # grab the important image parameters
    affine = image.affine
    ornt, flip = [], []
    for idx in range(3):
        v = affine[idx, :3]
        v_hat = v / (v**2).sum()**0.5
        
        ornt.append(list(v_hat).index(max(v_hat, key=abs)))
        flip.append(int(round(v_hat.sum(), 0)))
    reornt_image = image.as_reoriented([[a, flip[a]] for a in ornt])
    
    # save out the new image
    if gz:
        new_image_path = os.path.join(os.getcwd(), basename+'_reoriented.nii.gz')
    else:
        new_image_path = os.path.join(os.getcwd(), basename+'_reoriented.nii')
    nib.save(reornt_image, new_image_path)
    
    return new_image_path


def _merge_images(images, gz=True):
    """
    use nibabel to merge a group of images over the last axis (usually time)
    
    :Parameter:
      -. `images` : list of file-like str, all the images that will be merged
        along the last axis
      -. `gz` : boolean, save the file as a nifti_gz (True) or nifti (False)
    """

    import os
    import nibabel as nib
    from picnic.interfaces.utility import nibabel_image_types

<<<<<<< HEAD

=======
>>>>>>> 33bd5429
    # open the image with nibabel
    dirname, filename = os.path.split(images[0])
    for img_type in nibabel_image_types:
        if filename.endswith(img_type):
            basename = filename.replace(img_type, '')
            break
    
    # merge all the listed files
    merged_image = nib.funcs.concat_images(images, axis=-1)
    
    # save out the new image
    if gz:
        new_image_path = os.path.join(os.getcwd(), basename+'_merged.nii.gz')
    else:
        new_image_path = os.path.join(os.getcwd(), basename+'_merged.nii')
    nib.save(merged_image, new_image_path)
    
    return new_image_path


def _create_bilateral_atlas(atlas, lookup_table, gz=True):
    """
    A nipype function used to create a bilateral atlas for deterministic
    atlases.
    
    :Parameters:
      -. `atlas` : file-like str, a 3d deterministic atlas
      -. `lookup_table` : file-like str, a lookup table json file that
        associates index to label
    """

    import os
    import json
    import numpy as np
    import nibabel as nib
    from picnic.interfaces.utility import nibabel_image_types

    # use nibabel to load the 3d image
    dirname, filename = os.path.split(atlas)
    for img_type in nibabel_image_types:
        if filename.endswith(img_type):
            basename = filename.replace(img_type, '')
            break
    atlas = nib.load(atlas)
        
    
    # use the json package to load the lookup table
    with open(lookup_table) as f:
        label_lookup = json.load(f)['label_lookup']
        label_lookup = dict((int(k), v.lower()) for k, v in label_lookup.items())
    
    # get the unilateral atlas's data as integers and initialize the bilateral
    unilateral_fdata = atlas.get_fdata().astype(int)
    bilateral_fdata = np.zeros(unilateral_fdata.shape)
    bilateral_lookup = {}
    
    # (1) loop over all the unique integers in the atlas
    # (2) check if it has a hemisphere indicator in its label (left, right, etc)
    # (3) search for a corresponding counterpart in the lookup table
    # (4) assign both hemispheres to the first one's index in the new atlas
    # (5) if both hemispheres found, replace the label name with bilateral
    idx_added = []
    for roi_idx in np.unique(unilateral_fdata):
        roi_idx = int(roi_idx)
        # because the opposite hemisphere gets assigned the first time its
        #  counterpart is found. It needs to be skipped
        if roi_idx in idx_added:
            continue
        
        # find the index's associated label
        idx_label = label_lookup[roi_idx]
        
<<<<<<< HEAD
        # use np.where to find all the voxels with the index
=======
        # use np..where to find all the voxels with the index
>>>>>>> 33bd5429
        bilateral_fdata += np.where(unilateral_fdata == roi_idx, roi_idx, 0.)
        bilateral_lookup[roi_idx] = idx_label
        idx_added.append(roi_idx)
        
        # check if there is a opposing hemisphere in the lookup table
        for to_check, opp_check in zip(('left', 'lh', 'right', 'rh'), ('right', 'rh', 'left', 'lh')):
            if to_check in idx_label:
                try:
                    opp_label = idx_label.replace(to_check, opp_check)
                    opp_idx = list(label_lookup.keys())[list(label_lookup.values()).index(opp_label)]
                
                # found a potential tag (ex 'left') in the label string, but 
                #  couldn't find its partner ('right') in the lookup table
                except ValueError:
                    break
                
                # use np..where to find all the voxels with the other
                #  hemisphere's index and assign it as the original index's 
                #  index in the bilateral data
                bilateral_fdata += np.where(unilateral_fdata == opp_idx, roi_idx, 0.)
                bilateral_lookup[roi_idx] = idx_label.replace(to_check, 'bilateral') # overwrite bilateral label name to contain 'bilateral'
                idx_added.append(opp_idx)
    
    # save out the new image
    if gz:
        bilateral_out_file = os.path.join(os.getcwd(), 'bilateral_' + basename + '.nii.gz')
    else:
        bilateral_out_file = os.path.join(os.getcwd(), 'bilateral_' + basename + '.nii')
    nib.save(nib.Nifti1Image(bilateral_fdata, atlas.affine), bilateral_out_file)
    
    # save out the associated json
    out_json = {'label_lookup' : bilateral_lookup}
    json_out_file = os.path.join(os.getcwd(), 'bilateral_' + basename + '.json')
    with open(json_out_file, 'w') as f:
        json.dump(out_json, f, indent=4)
    
    return (bilateral_out_file, json_out_file)

def _binarize_images(images, thr=None, uthr=None, gz=True):
    """
    force all non-zeros to 1. All images must be the same shape
    
    :Parameters:
      -. `images` : list of file-like paths or single file-like str, all the
        images to binarize
      -. `thr` : None or float, zero everything below the value
      -. `uthr` : None or float, zero everything above the value
      -. `gz` : boolean, save the file as a nifti_gz (True) or nifti (False)
    """

    import os
    import numpy as np
    import nibabel as nib
    from picnic.interfaces.utility import nibabel_image_types

    # error check if the images parameter is a string or list
    if isinstance(images, str):
        images = [images]
    
    # get the first file's name
    dirname, filename = os.path.split(images[0])
    for img_type in nibabel_image_types:
        if filename.endswith(img_type):
            basename = filename.replace(img_type, '')
            break
    
    # loop over all the provided images, binarize each one and sum those
    for img in images:
        # load the image and get its fdata
        image = nib.load(img)
        image_data = image.get_fdata()
        
        # test if a lower threshold was given
        if not thr is None:
            image_data = np.where(image_data >= thr, image_data, 0.)
        
        # test if an upper threshold was given
        if not uthr is None:
            image_data = np.where(image_data <= uthr, image_data, 0.)
        
        # if the remaining thresheld data is not 0, set it to one
        try:
            new_data += np.where(image_data != 0., 1., 0.)
        except NameError: # a cheaters way to initialize an array without setting zeros
            new_data = np.where(image_data != 0., 1., 0.)
    
    # binarize the summed data (if two files overlap, it might end up with a 2. 
    #  We don't want that)
    new_data = np.where(new_data > 0., 1., 0.)
    binarized_image = nib.Nifti1Image(new_data, image.affine)
    
    # save out the new image
    if gz:
        new_image_path = os.path.join(os.getcwd(), basename+'_binarized.nii.gz')
    else:
        new_image_path = os.path.join(os.getcwd(), basename+'_binarized.nii')
    nib.save(binarized_image, new_image_path)
    
    return new_image_path
    
def _crop_image(in_file, crop_start=0, crop_end=0, gz=True):
    """
    use nibabel to crop the start and/or end of an image
    
    :Parameters:
      -. `in_file` : file-like str, the 4d image
      -. `crop_start` : int, how many frames to crop out from the start
      -. `crop_end` : int, how many frames to crop out from the end
      -. `gz` : boolean, save the file as a nifti_gz (True) or nifti (False)
    """

    import os
    import nibabel as nib
    from picnic.interfaces.utility import nibabel_image_types

<<<<<<< HEAD

=======
>>>>>>> 33bd5429
    # open the image with nibabel
    dirname, filename = os.path.split(in_file)
    for img_type in nibabel_image_types:
        if filename.endswith(img_type):
            basename = filename.replace(img_type, '')
            break
    image = nib.load(in_file)
    
    # use nibabel's slicer to change up the image
    if crop_end != 0:
        new_image = image.slicer[:, :, :, crop_start:crop_end]
    else:
        new_image = image.slicer[:, :, :, crop_start:]
    
    # save out the new image
    if gz:
        new_image_path = os.path.join(os.getcwd(), basename+'_cropped.nii.gz')
    else:
        new_image_path = os.path.join(os.getcwd(), basename+'_cropped.nii')
    nib.save(new_image, new_image_path)
    
    return new_image_path

def _resample_image(source, target, gz=True):
    """
    Use nibabel.processing.resmple_from_to to resample the source image to
    target image space
    
    :Parameters:
      -. `source` : file-like str, the image to be resampled
      -. `target` : file-like str, the target image
      -. `gz` : boolean, save the file as a nifti_gz (True) or nifti (False)
    """

    import os
    import nibabel as nib
    from nibabel.processing import resample_from_to
    from picnic.interfaces.utility import nibabel_image_types

    # open the image with nibabel
    dirname, filename = os.path.split(source)
    for img_type in nibabel_image_types:
        if filename.endswith(img_type):
            basename = filename.replace(img_type, '')
            break
    
    # load the source and target images
    s = nib.load(source)
    t = nib.load(target)
    out_image = resample_from_to(s, t)
    
    # save out the new image
    if gz:
        resampled_image = os.path.join(os.getcwd(), basename+'_resampled.nii.gz')
    else:
        resampled_image = os.path.join(os.getcwd(), basename+'_resampled.nii')
    nib.save(out_image, resampled_image)
    
    return resampled_image


def _create_tacs(source, atlases, source_side_car=None, atlas_side_cars=None, units='uci'):
    """
    A nipype function used to create a tacs file based on an atlas and 4d
    image. 
    (1) Load the source and atlas image
    (2) Force atlas to be 3d (it already should be)
    (3) Resample the source to be in atlas space
    (4) Load the atlas side car to get the roi labels
    (5) Loop over each unique index in the atlas to create a mask and apply 
        that to all frames of the source
    (6) Convert to mCi/mL
    (7) Load the source side car to determine the mid-times
    (8) Assemble the data in a 2d array and save as a tsv
    
    :Parameters:
      -. `source` : file-like str, the filename of the 4d source image
      -. `target` : file-like str, the filename of the target image
      -. `source_side_car` : file-like str, the filepath to the source's side
        car json
      -. `atlas_side_car` : file-like str, the filepath to the atlas' side car
        json
      -. `units` : str, available options are uci or bq
    """

    import os
    import json
    import numpy as np
    import pandas as pd
    import nibabel as nib
    from nilearn.image import resample_to_img
    from picnic.interfaces.utility import nibabel_image_types

    # read the basename
    dirname, filename = os.path.split(source)
    for img_type in nibabel_image_types:
        if filename.endswith(img_type):
            basename = filename.replace(img_type, '')
            break
    
    # load the 4d image
    source_image = nib.load(source)
    
    # read the midtimes where available. If not, use the index
    if source_side_car:
        with open(source_side_car) as f:
            data = json.load(f)
            midtimes = list(np.array(data["FrameTimesStart"]) + (np.array(data["FrameDuration"]) / 2.))
    else:
        midtimes = list(range(source_image.shape[3]))
    
    # loop over each atlas and extract tacs for each roi
    tacs, labels = [], []
    for idx, atlas in enumerate(atlases):
        # load the atlas image
        atlas_image = nib.load(atlas)
        
        # load the atlas sidecar
        try:
            atlas_side_car = atlas_side_cars[idx]
            with open(atlas_side_car) as f:
                label_lookup = json.load(f)['label_lookup']
                label_lookup = dict((k, v.lower()) for k, v in label_lookup.items())
        except TypeError:
            label_lookup = {}
        except IndexError:
            label_lookup = {}
        
        # resample the source image to atlas space
        resampled_source = resample_to_img(source_image, atlas_image)
        
        # load the voxel data as matrices
        source_fdata = resampled_source.get_fdata()
        atlas_fdata = atlas_image.get_fdata().astype(int)
        
        # loop over all the unique rois in the atlas
        for roi_idx in np.unique(atlas_fdata):
            # create a binary mask at the index
            roi_mask = np.where(atlas_fdata==roi_idx, 1., 0.)
            
            roi_tacs = []
            for frame in range(source_fdata.shape[3]):
                # apply the binary roi mask created above to the source image
                source_frame_mask = source_fdata[:,:,:,frame] * roi_mask
                
                mx = np.sum(source_frame_mask) / np.sum(roi_mask)
                roi_tacs.append(mx)
            tacs.append(roi_tacs)
            
            # find the roi's associated label
            try:
                label = label_lookup[str(roi_idx)]
            except KeyError:
                label = str(roi_idx)

            # force each label name to be unique
            if label in labels:
                label_idx = 1
                label_counter = label + str(label_idx)
                while label_counter in labels:
                    label_idx += 1
                    label_counter = label + str(label_idx)
                label = label_counter
            labels.append(label)
    
    # unit correct to uCi/mL
    if units == 'uci':
        tac_matrix = np.transpose(np.array(tacs)) * (1 / 37000.)
    else:
        tac_matrix = np.transpose(np.array(tacs))
    
    # save the tacs as a tsv using pandas
    tac_file = os.path.join(os.getcwd(), basename+'_tacs.tsv')
    df = pd.DataFrame(tac_matrix, columns=labels, index=midtimes)
    df.to_csv(tac_file, sep='\t')
    
    return tac_file



def _generate_wholebrain_mask(in_file, gz=True):
    """
    use nibabel to create a wholebrain mask starting from the aseg
    generated from freesurfer's reconall

    :Parameters:
      -. `in_file` : file-like str, the aseg file
      -. `gz` : boolean, save the file as a nifti_gz (True) or nifti (False)
    """
    import nibabel as nib
    import numpy as np
    import os

    # the exclusions used to translate aseg to wholebrain
    WB_EXCLUSIONS = [
        2,
        4,
        5,
        14,
        15,
        24,
        30,
        31,
        41,
        43,
        44,
        62,
        63,
        77,
        85,
        251,
        252,
        253,
        254,
        255
    ]

    # load the aseg atlas
    aseg_atlas = nib.load(in_file)
    aseg_fdata = aseg_atlas.get_fdata().astype(int)

    # create the wholebrain mask by exclusing certain rois
    wholebrain_mask = np.zeros(aseg_atlas.shape)
    wholebrain_mask += np.where(aseg_fdata > 0, 1., 0.)
    for roi in WB_EXCLUSIONS:
        wholebrain_mask -= np.where(aseg_fdata == roi, 1., 0.)
    
    # save out the new image
    if gz:
        mask_path = os.path.join(os.getcwd(), 'wholebrain_mask.nii.gz')
    else:
        mask_path = os.path.join(os.getcwd(), 'wholebrain_mask.nii')
    nib.save(
        nib.Nifti1Image(
            wholebrain_mask,
            aseg_atlas.affine
        ),
        mask_path
    )

    return mask_path

def _generate_gray_matter_mask(in_file, gz=True):
    """
    use nibabel to create a gray matter mask starting from the aseg
    generated from freesurfer's reconall

    :Parameters:
      -. `in_file` : file-like str, the aseg file
      -. `gz` : boolean, save the file as a nifti_gz (True) or nifti (False)
    """
    import nibabel as nib
    import numpy as np
    import os

    # the inclusions used to translate aseg to gray matter
    GM_INCLUSIONS = [
        3,
        8,
        42,
        47
    ]

    # load the aseg atlas
    aseg_atlas = nib.load(in_file)
    aseg_fdata = aseg_atlas.get_fdata().astype(int)
    
    # create the gray matter mask by exclusing certain rois
    gm_mask = np.zeros(aseg_atlas.shape)
    for roi in GM_INCLUSIONS:
        gm_mask += np.where(aseg_fdata == roi, 1., 0.)
    
    # save out the new image
    if gz:
        mask_path = os.path.join(os.getcwd(), 'gm_mask.nii.gz')
    else:
        mask_path = os.path.join(os.getcwd(), 'gm_mask.nii')
    nib.save(
        nib.Nifti1Image(
            gm_mask,
            aseg_atlas.affine
        ),
        mask_path
    )

    return mask_path

def _generate_white_matter_mask(in_file, gz=True):
    """
    use nibabel to create a gray matter mask starting from the aseg
    generated from freesurfer's reconall

    :Parameters:
      -. `in_file` : file-like str, the aseg file
      -. `gz` : boolean, save the file as a nifti_gz (True) or nifti (False)
    """
    import nibabel as nib
    import numpy as np
    import os

    # the inclusions used to translate aseg to white matter
    WM_INCLUSIONS = [
        2,
        7,
        41,
        46,
        251,
        252,
        253,
        254,
        255
    ]

    # load the aseg atlas
    aseg_atlas = nib.load(in_file)
    aseg_fdata = aseg_atlas.get_fdata().astype(int)

    # create the wholebrain mask by exclusing certain rois
    wm_mask = np.zeros(aseg_atlas.shape)
    for roi in WM_INCLUSIONS:
        wm_mask += np.where(aseg_fdata == roi, 1., 0.)
<<<<<<< HEAD

=======
    
>>>>>>> 33bd5429
    # save out the new image
    if gz:
        mask_path = os.path.join(os.getcwd(), 'wm_mask.nii.gz')
    else:
        mask_path = os.path.join(os.getcwd(), 'wm_mask.nii')
    nib.save(
        nib.Nifti1Image(
            wm_mask,
            aseg_atlas.affine
        ),
        mask_path
    )

    return mask_path

def _generate_subcortical_mask(in_file, gz=True):
    """
    Use nibabel to create a subcortical mask starting from the aseg
    generated from freesurfer's reconall

    :Parameters:
      -. `in_file` : file-like str, the aseg file
      -. `gz` : boolean, save the file as a nifti_gz (True) or nifti (False)
    """
    import nibabel as nib
    import numpy as np
    import os

    # the exclusions used to translate aseg to subcortical
    SUBCORTICAL_EXCLUSIONS = [
        2,
        3,
        4,
        5,
        14,
        15,
        24,
        30,
        31,
        41,
        42,
        43,
        44,
        62,
        63,
        77,
        85,
        251,
        252,
        253,
        254,
        255
    ]

    # load the aseg atlas
    aseg_atlas = nib.load(in_file)
    aseg_fdata = aseg_atlas.get_fdata().astype(int)

    # create the subcortical mask by exclusing certain rois
    subcortical_mask = np.zeros(aseg_atlas.shape)
    subcortical_mask += np.where(aseg_fdata > 0, 1., 0.)
    for roi in SUBCORTICAL_EXCLUSIONS:
        subcortical_mask -= np.where(aseg_fdata == roi, 1., 0.)
    
    # save out the new image
    if gz:
        mask_path = os.path.join(os.getcwd(), 'subcortical_mask.nii.gz')
    else:
        mask_path = os.path.join(os.getcwd(), 'subcortical_mask.nii')
    nib.save(
        nib.Nifti1Image(
            subcortical_mask,
            aseg_atlas.affine
        ),
        mask_path
    )

    return mask_path

def _generate_ventricle_mask(in_file, gz=True):
    """
    use nibabel to create a ventricle mask starting from the aseg
    generated from freesurfer's reconall

    :Parameters:
      -. `in_file` : file-like str, the aseg file
      -. `gz` : boolean, save the file as a nifti_gz (True) or nifti (False)
    """
    import nibabel as nib
    import numpy as np
    import os

    # the inclusions used to translate aseg to venticle
    VENTRICLE_INCLUSIONS = [
        4,
        5,
        14,
        15,
        24,
        43,
        44
    ]

    # load the aseg atlas
    aseg_atlas = nib.load(in_file)
    aseg_fdata = aseg_atlas.get_fdata().astype(int)

    # create the wholebrain mask by exclusing certain rois
    ventricle_mask = np.zeros(aseg_atlas.shape)
    for roi in VENTRICLE_INCLUSIONS:
        ventricle_mask += np.where(aseg_fdata == roi, 1., 0.)
<<<<<<< HEAD

        ventricle_mask += np.where(aseg_fdata == roi, 1., 0.)

=======
    
>>>>>>> 33bd5429
    # save out the new image
    if gz:
        mask_path = os.path.join(os.getcwd(), 'ventricle_mask.nii.gz')
    else:
        mask_path = os.path.join(os.getcwd(), 'ventricle_mask.nii')
    nib.save(
        nib.Nifti1Image(
            ventricle_mask,
            aseg_atlas.affine
        ),
        mask_path
    )

    return mask_path


'''
def find_linear_tail_tac_aberrations(image_4d, json=None):
    """ use nibabel to calculate the whole brain TAC and find which, if any, 
    frames deviant from the expected linear tail expectation.
    
    Parameter
    ---------
    image_4d - file-like str
        the 4d image from which a TAC will be extracted
    json - file-like str or None
        can be included to use time to better predict slopes
    """
    
    import os
    import numpy as np
    import nibabel as nib
    from picnic.interfaces.utility import nibabel_image_types
    
    # read the basename
    dirname, filename = os.path.split(image_4d)
    for img_type in nibabel_image_types:
        if filename.endswith(img_type):
            basename = filename.replace(img_type, '')
            break
    
    # load the 4d image
    im = nib.load(image_4d)
    tac = np.sum(im.get_fdata(), (0,1,2))
<<<<<<< HEAD
'''
=======
'''
# =======================================
# Main
def main():
    pass

if __name__ == '__main__':
    main()

>>>>>>> 33bd5429
<|MERGE_RESOLUTION|>--- conflicted
+++ resolved
@@ -26,11 +26,8 @@
     from nibabel.orientations import OrientationError
     from picnic.interfaces.utility import nibabel_image_types
 
-<<<<<<< HEAD
-
-=======
->>>>>>> 33bd5429
-    # open the image with nibabel
+
+    # Open the image with nibabel
     base_name = ""
     dirname, filename = os.path.split(in_file)
     for img_type in nibabel_image_types:
@@ -76,11 +73,7 @@
     return new_image_path
 
 
-<<<<<<< HEAD
 """ While this function DOES work, it is suggested the user utilize the nibabel 
-=======
-''' while this function DOES work, it is suggested the user utilize the nibabel 
->>>>>>> 33bd5429
     function nibabel.func.as_closest_canonical(). They give the same results, 
     but nibabel's is faster and better tested
 """
@@ -140,11 +133,8 @@
     import nibabel as nib
     from picnic.interfaces.utility import nibabel_image_types
 
-<<<<<<< HEAD
-
-=======
->>>>>>> 33bd5429
-    # open the image with nibabel
+
+    # Open the image with nibabel
     dirname, filename = os.path.split(images[0])
     for img_type in nibabel_image_types:
         if filename.endswith(img_type):
@@ -208,19 +198,15 @@
     idx_added = []
     for roi_idx in np.unique(unilateral_fdata):
         roi_idx = int(roi_idx)
-        # because the opposite hemisphere gets assigned the first time its
-        #  counterpart is found. It needs to be skipped
+        # Because the opposite hemisphere gets assigned the first time its
+        # counterpart is found, it needs to be skipped
         if roi_idx in idx_added:
             continue
         
-        # find the index's associated label
+        # Find the index's associated label
         idx_label = label_lookup[roi_idx]
         
-<<<<<<< HEAD
-        # use np.where to find all the voxels with the index
-=======
-        # use np..where to find all the voxels with the index
->>>>>>> 33bd5429
+        # Use np.where to find all the voxels with the index
         bilateral_fdata += np.where(unilateral_fdata == roi_idx, roi_idx, 0.)
         bilateral_lookup[roi_idx] = idx_label
         idx_added.append(roi_idx)
@@ -336,11 +322,8 @@
     import nibabel as nib
     from picnic.interfaces.utility import nibabel_image_types
 
-<<<<<<< HEAD
-
-=======
->>>>>>> 33bd5429
-    # open the image with nibabel
+
+    # Open the image with nibabel
     dirname, filename = os.path.split(in_file)
     for img_type in nibabel_image_types:
         if filename.endswith(img_type):
@@ -661,12 +644,8 @@
     wm_mask = np.zeros(aseg_atlas.shape)
     for roi in WM_INCLUSIONS:
         wm_mask += np.where(aseg_fdata == roi, 1., 0.)
-<<<<<<< HEAD
-
-=======
-    
->>>>>>> 33bd5429
-    # save out the new image
+
+    # Save out the new image
     if gz:
         mask_path = os.path.join(os.getcwd(), 'wm_mask.nii.gz')
     else:
@@ -777,14 +756,8 @@
     ventricle_mask = np.zeros(aseg_atlas.shape)
     for roi in VENTRICLE_INCLUSIONS:
         ventricle_mask += np.where(aseg_fdata == roi, 1., 0.)
-<<<<<<< HEAD
-
-        ventricle_mask += np.where(aseg_fdata == roi, 1., 0.)
-
-=======
-    
->>>>>>> 33bd5429
-    # save out the new image
+
+    # Save out the new image
     if gz:
         mask_path = os.path.join(os.getcwd(), 'ventricle_mask.nii.gz')
     else:
@@ -828,16 +801,4 @@
     # load the 4d image
     im = nib.load(image_4d)
     tac = np.sum(im.get_fdata(), (0,1,2))
-<<<<<<< HEAD
-'''
-=======
-'''
-# =======================================
-# Main
-def main():
-    pass
-
-if __name__ == '__main__':
-    main()
-
->>>>>>> 33bd5429
+'''